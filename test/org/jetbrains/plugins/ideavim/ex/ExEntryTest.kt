--- conflicted
+++ resolved
@@ -20,12 +20,8 @@
 
 import com.maddyhome.idea.vim.VimPlugin
 import com.maddyhome.idea.vim.helper.StringHelper
-<<<<<<< HEAD
 import com.maddyhome.idea.vim.helper.VimBehaviourDiffers
-import com.maddyhome.idea.vim.option.Options
-=======
 import com.maddyhome.idea.vim.option.OptionsManager
->>>>>>> ddd37f5b
 import com.maddyhome.idea.vim.ui.ExDocument
 import com.maddyhome.idea.vim.ui.ExEntryPanel
 import org.jetbrains.plugins.ideavim.VimTestCase
@@ -130,35 +126,19 @@
     assertExOffset(13)
   }
 
-  fun `test delete character in front of caret`() {
+  fun `test backspace deletes character in front of caret`() {
     typeExInput(":set incsearch<BS>")
     assertExText("set incsearc")
 
-<<<<<<< HEAD
-        typeText("<End>")
-        assertExOffset(13)
-    }
-
-    fun `test backspace deletes character in front of caret`() {
-        typeExInput(":set incsearch<BS>")
-        assertExText("set incsearc")
-=======
     typeText("<C-H>")
     assertExText("set incsear")
   }
->>>>>>> ddd37f5b
-
-  fun `test delete character in front of caret cancels entry`() {
+
+  fun `test backspace character in front of caret cancels entry`() {
     typeExInput(":<BS>")
     assertIsDeactivated()
 
-<<<<<<< HEAD
-    fun `test backspace at start of text cancels entry`() {
-        typeExInput(":<BS>")
-        assertIsDeactivated()
-=======
-    deactivateExEntry()
->>>>>>> ddd37f5b
+    deactivateExEntry()
 
     typeExInput(":set<BS><BS><BS><BS>")
     assertIsDeactivated()
@@ -170,55 +150,34 @@
 
     deactivateExEntry()
 
-<<<<<<< HEAD
-        deactivateExEntry()
-
-        // Don't deactivate if there is still text to the right of the caret
-        typeExInput(":set<C-B>")
-        assertExOffset(0)
-        typeText("<BS>")
-        assertIsActive()
-    }
-
-    fun `test delete deletes character under caret`() {
-        typeExInput(":set<Left>")
-        typeText("<Del>")
-        assertExText("se")
-    }
-
-    fun `test delete at end of string deletes character to left of caret`() {
-        typeExInput(":set")
-        typeText("<Del>")
-        assertExText("se")
-    }
-
-    fun `test delete with no text cancels entry`() {
-        typeExInput(":set")
-        typeText("<Del><Del><Del><Del>")
-        assertIsDeactivated()
-    }
-
-    fun `test delete word before caret`() {
-        typeExInput(":set incsearch<C-W>")
-        assertExText("set ")
-=======
-    // TODO: Vim behaviour is to NOT deactivate if there is still text
+    // Don't deactivate if there is still text to the right of the caret
     typeExInput(":set<C-B>")
     assertExOffset(0)
     typeText("<BS>")
-    assertIsDeactivated()
-  }
-
-  fun `test delete character under caret`() {
+    assertIsActive()
+  }
+
+  fun `test delete deletes character under caret`() {
     typeExInput(":set<Left>")
     typeText("<Del>")
     assertExText("se")
   }
 
+  fun `test delete at end of string deletes character to left of caret`() {
+    typeExInput(":set")
+    typeText("<Del>")
+    assertExText("se")
+  }
+
+  fun `test delete with no text cancels entry`() {
+    typeExInput(":set")
+    typeText("<Del><Del><Del><Del>")
+    assertIsDeactivated()
+  }
+
   fun `test delete word before caret`() {
     typeExInput(":set incsearch<C-W>")
     assertExText("set ")
->>>>>>> ddd37f5b
 
     deactivateExEntry()
 
@@ -237,18 +196,11 @@
     assertExText("rch")
   }
 
-<<<<<<< HEAD
-    @VimBehaviourDiffers(description = "Vim reorders history even when cancelling entry")
-    fun `test command history`() {
-        typeExInput(":set digraph<CR>")
-        typeExInput(":digraph<CR>")
-        typeExInput(":set incsearch<CR>")
-=======
+  @VimBehaviourDiffers(description = "Vim reorders history even when cancelling entry")
   fun `test command history`() {
     typeExInput(":set digraph<CR>")
     typeExInput(":digraph<CR>")
     typeExInput(":set incsearch<CR>")
->>>>>>> ddd37f5b
 
     typeExInput(":<Up>")
     assertExText("set incsearch")
@@ -265,99 +217,6 @@
 //        typeText("<Up>")
 //        assertExText("set incsearch")
 
-<<<<<<< HEAD
-        typeExInput(":<S-Up>")
-        assertExText("set incsearch")
-        typeText("<Up>")
-        assertExText("digraph")
-        typeText("<Up>")
-        assertExText("set digraph")
-
-        deactivateExEntry()
-
-        typeExInput(":<PageUp>")
-        assertExText("set incsearch")
-        typeText("<PageUp>")
-        assertExText("digraph")
-        typeText("<PageUp>")
-        assertExText("set digraph")
-    }
-
-    fun `test matching command history`() {
-        typeExInput(":set digraph<CR>")
-        typeExInput(":digraph<CR>")
-        typeExInput(":set incsearch<CR>")
-
-        typeExInput(":set<Up>")
-        assertExText("set incsearch")
-        typeText("<Up>")
-        assertExText("set digraph")
-
-        deactivateExEntry()
-
-        typeExInput(":set<S-Up>")
-        assertExText("set incsearch")
-        typeText("<S-Up>")
-        assertExText("digraph")
-        typeText("<S-Up>")
-        assertExText("set digraph")
-
-        deactivateExEntry()
-
-        typeExInput(":set<PageUp>")
-        assertExText("set incsearch")
-        typeText("<PageUp>")
-        assertExText("digraph")
-        typeText("<PageUp>")
-        assertExText("set digraph")
-    }
-
-    fun `test search history`() {
-        typeExInput("/something cool<CR>")
-        typeExInput("/not cool<CR>")
-        typeExInput("/so cool<CR>")
-
-        typeExInput("/<Up>")
-        assertExText("so cool")
-        typeText("<Up>")
-        assertExText("not cool")
-        typeText("<Up>")
-        assertExText("something cool")
-
-        deactivateExEntry()
-
-        typeExInput("/<S-Up>")
-        assertExText("so cool")
-        typeText("<S-Up>")
-        assertExText("not cool")
-        typeText("<S-Up>")
-        assertExText("something cool")
-
-        deactivateExEntry()
-
-        typeExInput("/<PageUp>")
-        assertExText("so cool")
-        typeText("<PageUp>")
-        assertExText("not cool")
-        typeText("<PageUp>")
-        assertExText("something cool")
-    }
-
-    @VimBehaviourDiffers(description = "Vim reorders history even when cancelling entry")
-    fun `test matching search history`() {
-        typeExInput("/something cool<CR>")
-        typeExInput("/not cool<CR>")
-        typeExInput("/so cool<CR>")
-
-        typeExInput("/so<Up>")
-        assertExText("so cool")
-        typeText("<Up>")
-        assertExText("something cool")
-
-        deactivateExEntry()
-
-        // TODO: Vim behaviour reorders the history even when cancelling history
-=======
     typeExInput(":<S-Up>")
     assertExText("set incsearch")
     typeText("<Up>")
@@ -435,6 +294,7 @@
     assertExText("something cool")
   }
 
+  @VimBehaviourDiffers(description = "Vim reorders history even when cancelling entry")
   fun `test matching search history`() {
     typeExInput("/something cool<CR>")
     typeExInput("/not cool<CR>")
@@ -448,7 +308,6 @@
     deactivateExEntry()
 
     // TODO: Vim behaviour reorders the history even when cancelling history
->>>>>>> ddd37f5b
 //        typeExInput(":<Up>")
 //        assertEquals("set digraph", exEntryPanel.text)
 //        typeText("<Up>")
@@ -502,22 +361,13 @@
     assertExOffset(0)
   }
 
-<<<<<<< HEAD
-    @VimBehaviourDiffers(description = "Moving one word right positions caret at end of previous word")
-    fun `test move caret one WORD right`() {
-        typeExInput(":set incsearch")
-        caret.dot = 0
-        typeText("<S-Right>")
-        // TODO: Vim moves caret to "set| ", while we move it to "set |"
-        assertExOffset(4)
-=======
+  @VimBehaviourDiffers(description = "Moving one word right positions caret at end of previous word")
   fun `test move caret one WORD right`() {
     typeExInput(":set incsearch")
     caret.dot = 0
     typeText("<S-Right>")
     // TODO: Vim moves caret to "set| ", while we move it to "set |"
     assertExOffset(4)
->>>>>>> ddd37f5b
 
     typeText("<S-Right>")
     assertExOffset(13)
@@ -727,21 +577,16 @@
     typeText(StringHelper.parseKeys(text))
   }
 
-<<<<<<< HEAD
-    @Suppress("DEPRECATION")
-    private fun assertExText(expected: String) {
-        assertEquals(expected, exEntryPanel.entry.text)
-    }
-=======
   private fun deactivateExEntry() {
     // We don't need to reset text, that's handled by #active
     if (exEntryPanel.isActive)
       typeText("<C-C>")
   }
->>>>>>> ddd37f5b
-
+
+  @Suppress("DEPRECATION")
   private fun assertExText(expected: String) {
-    assertEquals(expected, exEntryPanel.text)
+    // Get the text directly from the text field. This will include any "prompt" chars for e.g. digraphs
+    assertEquals(expected, exEntryPanel.entry.text)
   }
 
   private fun assertIsActive() {
