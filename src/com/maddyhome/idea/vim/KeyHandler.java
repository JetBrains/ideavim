--- conflicted
+++ resolved
@@ -772,15 +772,11 @@
   }
 
   private enum State {
-<<<<<<< HEAD
-    NEW_COMMAND, COMMAND, READY, ERROR, BAD_COMMAND
-=======
     NEW_COMMAND,
     COMMAND,
     READY,
     ERROR,
     BAD_COMMAND
->>>>>>> 444f676d
   }
 
   private int count;
