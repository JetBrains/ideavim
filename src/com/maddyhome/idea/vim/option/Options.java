--- conflicted
+++ resolved
@@ -472,11 +472,8 @@
     addOption(new ToggleOption(INCREMENTAL_SEARCH, "is", false));
     addOption(new ToggleOption(TIMEOUT, "to", true));
     addOption(new ListOption(VIMINFO, "vi", new String[]{"'100", "<50", "s10", "h"}, null));
-<<<<<<< HEAD
     addOption(new StringOption(GVIM_PATH, "gvpath", ""));
-=======
     addOption(new KeywordOption("iskeyword", "isk", new String[]{"@", "48-57", "_"}));
->>>>>>> bf428226
 
     registerExtensionOptions();
   }
