--- conflicted
+++ resolved
@@ -131,11 +131,8 @@
     new ShellHandler();
     new NextTabHandler();
     new PreviousTabHandler();
-<<<<<<< HEAD
+    new TabOnlyHandler();
     new NormalHandler();
-=======
-    new TabOnlyHandler();
->>>>>>> 8a4d3f5d
 
     registered = true;
     //logger.debug("root=" + root);
@@ -244,7 +241,7 @@
     if (handler.getArgFlags().getFlags().contains(CommandHandler.Flag.DONT_REOPEN)) {
       result |= RES_DONT_REOPEN;
     }
-    if (handler.getArgFlags().contains(CommandHandler.Flag.SAVE_VISUAL_MODE)) {
+    if (handler.getArgFlags().getFlags().contains(CommandHandler.Flag.SAVE_VISUAL_MODE)) {
       result |= RES_SAVE_VISUAL;
     }
 
