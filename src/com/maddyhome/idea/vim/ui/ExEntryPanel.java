/*
 * IdeaVim - Vim emulator for IDEs based on the IntelliJ platform
 * Copyright (C) 2003-2019 The IdeaVim authors
 *
 * This program is free software: you can redistribute it and/or modify
 * it under the terms of the GNU General Public License as published by
 * the Free Software Foundation, either version 2 of the License, or
 * (at your option) any later version.
 *
 * This program is distributed in the hope that it will be useful,
 * but WITHOUT ANY WARRANTY; without even the implied warranty of
 * MERCHANTABILITY or FITNESS FOR A PARTICULAR PURPOSE. See the
 * GNU General Public License for more details.
 *
 * You should have received a copy of the GNU General Public License
 * along with this program. If not, see <http://www.gnu.org/licenses/>.
 */

package com.maddyhome.idea.vim.ui;

import com.intellij.ide.ui.LafManager;
import com.intellij.ide.ui.LafManagerListener;
import com.intellij.openapi.actionSystem.DataContext;
import com.intellij.openapi.application.ApplicationManager;
import com.intellij.openapi.diagnostic.Logger;
import com.intellij.openapi.editor.Editor;
import com.intellij.ui.DocumentAdapter;
import com.intellij.util.IJSwingUtilities;
import com.maddyhome.idea.vim.VimPlugin;
import com.maddyhome.idea.vim.ex.CommandParser;
import com.maddyhome.idea.vim.ex.ExCommand;
import com.maddyhome.idea.vim.ex.LineRange;
import com.maddyhome.idea.vim.ex.Ranges;
import com.maddyhome.idea.vim.group.MotionGroup;
import com.maddyhome.idea.vim.helper.EditorHelper;
import com.maddyhome.idea.vim.helper.UiHelper;
<<<<<<< HEAD
import com.maddyhome.idea.vim.option.Options;
import com.maddyhome.idea.vim.regexp.CharPointer;
import com.maddyhome.idea.vim.regexp.RegExp;
=======
import com.maddyhome.idea.vim.option.OptionsManager;
>>>>>>> ddd37f5b
import org.jetbrains.annotations.NotNull;
import org.jetbrains.annotations.Nullable;

import javax.swing.*;
import javax.swing.event.DocumentEvent;
import javax.swing.event.DocumentListener;
import java.awt.*;
import java.awt.event.ComponentAdapter;
import java.awt.event.ComponentEvent;
import java.awt.event.ComponentListener;

/**
 * This is used to enter ex commands such as searches and "colon" commands
 */
public class ExEntryPanel extends JPanel implements LafManagerListener {
  public static ExEntryPanel getInstance() {
    if (instance == null) {
      instance = new ExEntryPanel();
    }

    return instance;
  }

  private ExEntryPanel() {
    label = new JLabel(" ");
    entry = new ExTextField();

    GridBagLayout layout = new GridBagLayout();
    GridBagConstraints gbc = new GridBagConstraints();

    setLayout(layout);
    gbc.gridx = 0;
    layout.setConstraints(this.label, gbc);
    add(this.label);
    gbc.gridx = 1;
    gbc.weightx = 1.0;
    gbc.fill = GridBagConstraints.HORIZONTAL;
    layout.setConstraints(entry, gbc);
    add(entry);

    new ExShortcutKeyAction(this).registerCustomShortcutSet();

    LafManager.getInstance().addLafManagerListener(this);

    updateUI();
  }

  /**
   * Turns on the ex entry field for the given editor
   *
   * @param editor   The editor to use for display
   * @param context  The data context
   * @param label    The label for the ex entry (i.e. :, /, or ?)
   * @param initText The initial text for the entry
   * @param count    A holder for the ex entry count
   */
  public void activate(@NotNull Editor editor, DataContext context, @NotNull String label, String initText, int count) {
    this.label.setText(label);
    this.count = count;
    setFontForElements();
    entry.reset();
    entry.setEditor(editor, context);
    entry.setText(initText);
    entry.setType(label);
    parent = editor.getContentComponent();

    if (isIncSearchEnabled()) {
      entry.getDocument().addDocumentListener(incSearchDocumentListener);
      caretOffset = editor.getCaretModel().getOffset();
      verticalOffset = editor.getScrollingModel().getVerticalScrollOffset();
      horizontalOffset = editor.getScrollingModel().getHorizontalScrollOffset();
    }

    if (!ApplicationManager.getApplication().isUnitTestMode()) {
      JRootPane root = SwingUtilities.getRootPane(parent);
      oldGlass = (JComponent)root.getGlassPane();
      oldLayout = oldGlass.getLayout();
      wasOpaque = oldGlass.isOpaque();
      oldGlass.setLayout(null);
      oldGlass.setOpaque(false);
      oldGlass.add(this);
      oldGlass.addComponentListener(resizePanelListener);
      positionPanel();
      oldGlass.setVisible(true);
      entry.requestFocusInWindow();
    }
    active = true;
  }

  /**
   * Turns off the ex entry field and optionally puts the focus back to the original component
   */
  public void deactivate(boolean refocusOwningEditor) {
    logger.info("deactivate");
    if (!active) return;
    active = false;

    // incsearch won't change in the lifetime of this activation
    if (isIncSearchEnabled()) {
      entry.getDocument().removeDocumentListener(incSearchDocumentListener);
      final Editor editor = entry.getEditor();
      if (!editor.isDisposed()) {
        MotionGroup.moveCaret(editor, editor.getCaretModel().getPrimaryCaret(), caretOffset);
        editor.getScrollingModel().scrollVertically(verticalOffset);
        editor.getScrollingModel().scrollHorizontally(horizontalOffset);
      }
      // This is somewhat inefficient. We've done the search, highlighted everything and now (if we hit <Enter>), we're
      // removing all the highlights to invoke the search action, to search and highlight everything again. On the plus
      // side, it clears up the current item highlight
      VimPlugin.getSearch().resetIncsearchHighlights();
    }

    entry.deactivate();

    if (!ApplicationManager.getApplication().isUnitTestMode()) {
      if (refocusOwningEditor && parent != null) {
        UiHelper.requestFocus(parent);
      }

      oldGlass.removeComponentListener(resizePanelListener);
      oldGlass.setVisible(false);
      oldGlass.remove(this);
      oldGlass.setOpaque(wasOpaque);
      oldGlass.setLayout(oldLayout);
    }

    parent = null;
  }

  /**
   * Gets the label for the ex entry. This should be one of ":", "/", or "?"
   *
   * @return The ex entry label
   */
  public String getLabel() {
    return label.getText();
  }

  /**
   * Gets the count given during activation
   *
   * @return The count
   */
  public int getCount() {
    return count;
  }

  /**
   * Checks if the ex entry panel is currently active
   *
   * @return true if active, false if not
   */
  public boolean isActive() {
    return active;
  }

  /**
   * Gets the text entered by the user. This includes any initial text but does not include the label
   *
   * @return The user entered text
   */
  public String getText() {
    return entry.getActualText();
  }

  @NotNull
  public ExTextField getEntry() {
    return entry;
  }

  /**
   * Pass the keystroke on to the text edit for handling
   *
   * @param stroke The keystroke
   */
  public void handleKey(@NotNull KeyStroke stroke) {
    entry.handleKey(stroke);
  }

  @Override
  public void lookAndFeelChanged(@NotNull LafManager source) {
    // Calls updateUI on this and child components
    IJSwingUtilities.updateComponentTreeUI(this);
  }

  // Called automatically when the LAF is changed and the component is visible, and manually by the LAF listener handler
  @Override
  public void updateUI() {
    super.updateUI();

    setBorder(new ExPanelBorder());

    // Can be null when called from base constructor
    //noinspection ConstantConditions
    if (entry != null && label != null) {

      setFontForElements();

      // Label background is automatically picked up
      label.setForeground(entry.getForeground());
    }
  }

<<<<<<< HEAD
  // Entry can be null if getForeground is called during base class initialisation
  @SuppressWarnings("ConstantConditions")
  @Override
  public Color getForeground() {
    return entry != null ? entry.getForeground() : super.getForeground();
=======
  private boolean isIncSearchEnabled(@NotNull String labelText) {
    return (labelText.equals("/") || labelText.equals("?")) && OptionsManager.INSTANCE.getIncsearch().isSet();
>>>>>>> ddd37f5b
  }

  @SuppressWarnings("ConstantConditions")
  @Override
  public Color getBackground() {
    return entry != null ? entry.getBackground() : super.getBackground();
  }

  private void setFontForElements() {
    final Font font = UiHelper.getEditorFont();
    label.setFont(font);
    entry.setFont(font);
  }

  private void positionPanel() {
    if (parent == null) return;

    Container scroll = SwingUtilities.getAncestorOfClass(JScrollPane.class, parent);
    int height = (int)getPreferredSize().getHeight();
    if (scroll != null) {
      Rectangle bounds = scroll.getBounds();
      bounds.translate(0, scroll.getHeight() - height);
      bounds.height = height;
      Point pos = SwingUtilities.convertPoint(scroll.getParent(), bounds.getLocation(), oldGlass);
      bounds.setLocation(pos);
      setBounds(bounds);
      repaint();
    }
  }

  private boolean isIncSearchEnabled() {
    return Options.getInstance().isSet(Options.INCREMENTAL_SEARCH);
  }

  private boolean active;
  private int count;

  // UI stuff
  @Nullable private JComponent parent;
  @NotNull private final JLabel label;
  @NotNull private final ExTextField entry;
  private JComponent oldGlass;
  private LayoutManager oldLayout;
  private boolean wasOpaque;

  // incsearch stuff
  private int verticalOffset;
  private int horizontalOffset;
  private int caretOffset;

  @NotNull private final ComponentListener resizePanelListener = new ComponentAdapter() {
    @Override
    public void componentResized(ComponentEvent e) {
      positionPanel();
    }
  };

  @NotNull private final DocumentListener incSearchDocumentListener = new DocumentAdapter() {
    @Override
    protected void textChanged(@NotNull DocumentEvent e) {
      final Editor editor = entry.getEditor();

      LineRange searchRange = null;
      char separator = label.getText().charAt(0);
      String searchText = entry.getActualText();
      if (label.getText().equals(":")) {
        final ExCommand command = getIncsearchCommand(searchText);
        if (command == null) {
          return;
        }
        searchText = "";
        final String argument = command.getArgument();
        if (argument.length() > 1) {  // E.g. skip '/' in `:%s/`. `%` is range, `s` is command, `/` is argument
          separator = argument.charAt(0);
          searchText = argument.substring(1);
        }
        if (searchText.length() == 0) {
          VimPlugin.getSearch().resetIncsearchHighlights();
          return;
        }
        final Ranges ranges = command.getRanges();
        ranges.setDefaultLine(EditorHelper.offsetToCharacterPosition(editor, caretOffset).line);
        searchRange = command.getLineRange(editor, entry.getContext());
      }

      final boolean forwards = !label.getText().equals("?");  // :s, :g, :v are treated as forwards
      final CharPointer p = new CharPointer(searchText);
      final CharPointer end = RegExp.skip_regexp(new CharPointer(searchText), separator, true);
      final String pattern = p.substring(end.pointer() - p.pointer());

      VimPlugin.getSearch().updateIncsearchHighlights(editor, pattern, forwards, caretOffset, searchRange);
    }

    @Nullable
    private ExCommand getIncsearchCommand(String commandText) {
      try {
        final ExCommand exCommand = CommandParser.getInstance().parse(commandText);
        final String command = exCommand.getCommand();
        if (command.equals("s") || command.equals("substitute")
          || command.equals("g") || command.equals("global")
          || command.equals("v") || command.equals("vglobal")) {

          return exCommand;
        }
      }
      catch(Exception e) {
        logger.warn("Cannot parse command for incsearch", e);
      }

      return null;
    }
  };

  private static ExEntryPanel instance;
  private static final Logger logger = Logger.getInstance(ExEntryPanel.class.getName());
}<|MERGE_RESOLUTION|>--- conflicted
+++ resolved
@@ -34,13 +34,9 @@
 import com.maddyhome.idea.vim.group.MotionGroup;
 import com.maddyhome.idea.vim.helper.EditorHelper;
 import com.maddyhome.idea.vim.helper.UiHelper;
-<<<<<<< HEAD
-import com.maddyhome.idea.vim.option.Options;
+import com.maddyhome.idea.vim.option.OptionsManager;
 import com.maddyhome.idea.vim.regexp.CharPointer;
 import com.maddyhome.idea.vim.regexp.RegExp;
-=======
-import com.maddyhome.idea.vim.option.OptionsManager;
->>>>>>> ddd37f5b
 import org.jetbrains.annotations.NotNull;
 import org.jetbrains.annotations.Nullable;
 
@@ -244,16 +240,11 @@
     }
   }
 
-<<<<<<< HEAD
   // Entry can be null if getForeground is called during base class initialisation
   @SuppressWarnings("ConstantConditions")
   @Override
   public Color getForeground() {
     return entry != null ? entry.getForeground() : super.getForeground();
-=======
-  private boolean isIncSearchEnabled(@NotNull String labelText) {
-    return (labelText.equals("/") || labelText.equals("?")) && OptionsManager.INSTANCE.getIncsearch().isSet();
->>>>>>> ddd37f5b
   }
 
   @SuppressWarnings("ConstantConditions")
@@ -285,7 +276,7 @@
   }
 
   private boolean isIncSearchEnabled() {
-    return Options.getInstance().isSet(Options.INCREMENTAL_SEARCH);
+    return OptionsManager.INSTANCE.getIncsearch().isSet();
   }
 
   private boolean active;
