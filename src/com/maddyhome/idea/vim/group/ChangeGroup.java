--- conflicted
+++ resolved
@@ -952,27 +952,116 @@
   }
 
   /**
-<<<<<<< HEAD
-=======
-   * Delete all text moved over by the supplied motion command argument.
+   * Begin Replace mode
+   *
+   * @param editor  The editor to replace in
+   * @param context The data context
+   */
+  public void changeReplace(@NotNull Editor editor, @NotNull DataContext context) {
+    initInsert(editor, context, CommandState.Mode.REPLACE);
+  }
+
+  /**
+   * Replace each of the next count characters with the character ch
+   *
+   * @param editor The editor to change
+   * @param caret  The caret to perform action on
+   * @param count  The number of characters to change
+   * @param ch     The character to change to
+   * @return true if able to change count characters, false if not
+   */
+  public boolean changeCharacter(@NotNull Editor editor, @NotNull Caret caret, int count, char ch) {
+    int col = caret.getLogicalPosition().column;
+    int len = EditorHelper.getLineLength(editor);
+    int offset = caret.getOffset();
+    if (len - col < count) {
+      return false;
+    }
+
+    // Special case - if char is newline, only add one despite count
+    int num = count;
+    String space = null;
+    if (ch == '\n') {
+      num = 1;
+      space = EditorHelper.getLeadingWhitespace(editor, editor.offsetToLogicalPosition(offset).line);
+      if (logger.isDebugEnabled()) {
+        logger.debug("space='" + space + "'");
+      }
+    }
+
+    StringBuilder repl = new StringBuilder(count);
+    for (int i = 0; i < num; i++) {
+      repl.append(ch);
+    }
+
+    replaceText(editor, offset, offset + count, repl.toString());
+
+    // Indent new line if we replaced with a newline
+    if (ch == '\n') {
+      caret.moveToOffset(offset + 1);
+      insertText(editor, caret, space);
+      int slen = space.length();
+      if (slen == 0) {
+        slen++;
+      }
+      caret.moveToOffset(offset + slen);
+    }
+
+    return true;
+  }
+
+  /**
+   * Each character in the supplied range gets replaced with the character ch
+   *
+   * @param editor The editor to change
+   * @param range  The range to change
+   * @param ch     The replacing character
+   * @return true if able to change the range, false if not
+   */
+  public boolean changeCharacterRange(@NotNull Editor editor, @NotNull TextRange range, char ch) {
+    if (logger.isDebugEnabled()) {
+      logger.debug("change range: " + range + " to " + ch);
+    }
+
+    CharSequence chars = editor.getDocument().getCharsSequence();
+    int[] starts = range.getStartOffsets();
+    int[] ends = range.getEndOffsets();
+    for (int j = ends.length - 1; j >= 0; j--) {
+      for (int i = starts[j]; i < ends[j]; i++) {
+        if (i < chars.length() && '\n' != chars.charAt(i)) {
+          replaceText(editor, i, i + 1, Character.toString(ch));
+        }
+      }
+    }
+
+    return true;
+  }
+
+  /**
+   * Delete all text moved over by the supplied visual command argument.
    *
    * @param editor   The editor to delete the text from
-   * @param caret    The caret on which the motion appears to be performed
+   * @param caret    The caret on which the visual appears to be performed
    * @param context  The data context
    * @param count    The number of times to repeat the deletion
    * @param rawCount The actual count entered by the user
-   * @param argument The motion command
+   * @param argument The visual command
    * @param isChange if from a change
    * @return true if able to delete the text, false if not
    */
-  public boolean deleteMotion(@NotNull Editor editor, @NotNull Caret caret, @NotNull DataContext context, int count,
-                              int rawCount, @NotNull final Argument argument, boolean isChange) {
+  public boolean deleteMotion(@NotNull Editor editor,
+                              @NotNull Caret caret,
+                              @NotNull DataContext context,
+                              int count,
+                              int rawCount,
+                              @NotNull final Argument argument,
+                              boolean isChange) {
     final TextRange range = getDeleteMotionRange(editor, caret, context, count, rawCount, argument);
     if (range == null) {
       return (EditorHelper.getFileSize(editor) == 0);
     }
 
-    // Delete motion commands that are not linewise become linewise if all the following are true:
+    // Delete visual commands that are not linewise become linewise if all the following are true:
     // 1) The range is across multiple lines
     // 2) There is only whitespace before the start of the range
     // 3) There is only whitespace after the end of the range
@@ -994,197 +1083,6 @@
       }
     }
     return deleteRange(editor, caret, range, SelectionType.fromCommandFlags(flags), isChange);
-  }
-
-  @Nullable
-  private static TextRange getDeleteMotionRange(@NotNull Editor editor, @NotNull Caret caret,
-                                                @NotNull DataContext context, int count, int rawCount,
-                                                @NotNull Argument argument) {
-    TextRange range = MotionGroup.getMotionRange(editor, caret, context, count, rawCount, argument, true);
-    // This is a kludge for dw, dW, and d[w. Without this kludge, an extra newline is deleted when it shouldn't be.
-    if (range != null) {
-      String text = editor.getDocument().getCharsSequence().subSequence(range.getStartOffset(),
-                                                                        range.getEndOffset()).toString();
-      final int lastNewLine = text.lastIndexOf('\n');
-      if (lastNewLine > 0) {
-        final Command motion = argument.getMotion();
-        if (motion != null) {
-          final String id = ActionManager.getInstance().getId(motion.getAction());
-          if (id.equals(VIM_MOTION_WORD_RIGHT) ||
-              id.equals(VIM_MOTION_BIG_WORD_RIGHT) ||
-              id.equals(VIM_MOTION_CAMEL_RIGHT)) {
-            if (!SearchHelper.anyNonWhitespace(editor, range.getEndOffset(), -1)) {
-              final int start = range.getStartOffset();
-              range = new TextRange(start, start + lastNewLine);
-            }
-          }
-        }
-      }
-    }
-    return range;
-  }
-
-  /**
-   * Delete the range of text.
-   *
-   * @param editor   The editor to delete the text from
-   * @param caret    The caret to be moved after deletion
-   * @param range    The range to delete
-   * @param type     The type of deletion
-   * @param isChange Is from a change action
-   * @return true if able to delete the text, false if not
-   */
-  public boolean deleteRange(@NotNull Editor editor, @NotNull Caret caret, @NotNull TextRange range,
-                             @Nullable SelectionType type, boolean isChange) {
-
-    final boolean res = deleteText(editor, range, type);
-    final int size = EditorHelper.getFileSize(editor);
-    if (res) {
-      final int pos;
-      if (caret.getOffset() > size) {
-        pos = size - 1;
-      }
-      else {
-        pos = EditorHelper.normalizeOffset(editor, range.getStartOffset(), isChange);
-      }
-      MotionGroup.moveCaret(editor, caret, pos, true);
-    }
-    return res;
-  }
-
-  /**
->>>>>>> e23c11f1
-   * Begin Replace mode
-   *
-   * @param editor  The editor to replace in
-   * @param context The data context
-   */
-  public void changeReplace(@NotNull Editor editor, @NotNull DataContext context) {
-    initInsert(editor, context, CommandState.Mode.REPLACE);
-  }
-
-  /**
-   * Replace each of the next count characters with the character ch
-   *
-   * @param editor The editor to change
-   * @param caret  The caret to perform action on
-   * @param count  The number of characters to change
-   * @param ch     The character to change to
-   * @return true if able to change count characters, false if not
-   */
-  public boolean changeCharacter(@NotNull Editor editor, @NotNull Caret caret, int count, char ch) {
-    int col = caret.getLogicalPosition().column;
-    int len = EditorHelper.getLineLength(editor);
-    int offset = caret.getOffset();
-    if (len - col < count) {
-      return false;
-    }
-
-    // Special case - if char is newline, only add one despite count
-    int num = count;
-    String space = null;
-    if (ch == '\n') {
-      num = 1;
-      space = EditorHelper.getLeadingWhitespace(editor, editor.offsetToLogicalPosition(offset).line);
-      if (logger.isDebugEnabled()) {
-        logger.debug("space='" + space + "'");
-      }
-    }
-
-    StringBuilder repl = new StringBuilder(count);
-    for (int i = 0; i < num; i++) {
-      repl.append(ch);
-    }
-
-    replaceText(editor, offset, offset + count, repl.toString());
-
-    // Indent new line if we replaced with a newline
-    if (ch == '\n') {
-      caret.moveToOffset(offset + 1);
-      insertText(editor, caret, space);
-      int slen = space.length();
-      if (slen == 0) {
-        slen++;
-      }
-      caret.moveToOffset(offset + slen);
-    }
-
-    return true;
-  }
-
-  /**
-   * Each character in the supplied range gets replaced with the character ch
-   *
-   * @param editor The editor to change
-   * @param range  The range to change
-   * @param ch     The replacing character
-   * @return true if able to change the range, false if not
-   */
-  public boolean changeCharacterRange(@NotNull Editor editor, @NotNull TextRange range, char ch) {
-    if (logger.isDebugEnabled()) {
-      logger.debug("change range: " + range + " to " + ch);
-    }
-
-    CharSequence chars = editor.getDocument().getCharsSequence();
-    int[] starts = range.getStartOffsets();
-    int[] ends = range.getEndOffsets();
-    for (int j = ends.length - 1; j >= 0; j--) {
-      for (int i = starts[j]; i < ends[j]; i++) {
-        if (i < chars.length() && '\n' != chars.charAt(i)) {
-          replaceText(editor, i, i + 1, Character.toString(ch));
-        }
-      }
-    }
-
-    return true;
-  }
-
-  /**
-   * Delete all text moved over by the supplied visual command argument.
-   *
-   * @param editor   The editor to delete the text from
-   * @param caret    The caret on which the visual appears to be performed
-   * @param context  The data context
-   * @param count    The number of times to repeat the deletion
-   * @param rawCount The actual count entered by the user
-   * @param argument The visual command
-   * @param isChange if from a change
-   * @return true if able to delete the text, false if not
-   */
-  public boolean deleteMotion(@NotNull Editor editor,
-                              @NotNull Caret caret,
-                              @NotNull DataContext context,
-                              int count,
-                              int rawCount,
-                              @NotNull final Argument argument,
-                              boolean isChange) {
-    final TextRange range = getDeleteMotionRange(editor, caret, context, count, rawCount, argument);
-    if (range == null) {
-      return (EditorHelper.getFileSize(editor) == 0);
-    }
-
-    // Delete visual commands that are not linewise become linewise if all the following are true:
-    // 1) The range is across multiple lines
-    // 2) There is only whitespace before the start of the range
-    // 3) There is only whitespace after the end of the range
-    final Command motion = argument.getMotion();
-    if (motion == null) {
-      return false;
-    }
-    if (!isChange && !motion.getFlags().contains(CommandFlags.FLAG_MOT_LINEWISE)) {
-      LogicalPosition start = editor.offsetToLogicalPosition(range.getStartOffset());
-      LogicalPosition end = editor.offsetToLogicalPosition(range.getEndOffset());
-      if (start.line != end.line) {
-        if (!SearchHelper.anyNonWhitespace(editor, range.getStartOffset(), -1) &&
-            !SearchHelper.anyNonWhitespace(editor, range.getEndOffset(), 1)) {
-          EnumSet<CommandFlags> flags = motion.getFlags();
-          flags.remove(CommandFlags.FLAG_MOT_EXCLUSIVE);
-          flags.remove(CommandFlags.FLAG_MOT_INCLUSIVE);
-          flags.add(CommandFlags.FLAG_MOT_LINEWISE);
-        }
-      }
-    }
-    return deleteRange(editor, caret, range, SelectionType.fromCommandFlags(motion.getFlags()), isChange);
   }
 
   /**
