/*
 * IdeaVim - Vim emulator for IDEs based on the IntelliJ platform
 * Copyright (C) 2003-2019 The IdeaVim authors
 *
 * This program is free software: you can redistribute it and/or modify
 * it under the terms of the GNU General Public License as published by
 * the Free Software Foundation, either version 2 of the License, or
 * (at your option) any later version.
 *
 * This program is distributed in the hope that it will be useful,
 * but WITHOUT ANY WARRANTY; without even the implied warranty of
 * MERCHANTABILITY or FITNESS FOR A PARTICULAR PURPOSE. See the
 * GNU General Public License for more details.
 *
 * You should have received a copy of the GNU General Public License
 * along with this program. If not, see <http://www.gnu.org/licenses/>.
 */

package com.maddyhome.idea.vim.group;

import com.intellij.openapi.actionSystem.DataContext;
import com.intellij.openapi.diagnostic.Logger;
import com.intellij.openapi.editor.Editor;
import com.intellij.util.text.CharSequenceReader;
import com.maddyhome.idea.vim.KeyHandler;
import com.maddyhome.idea.vim.VimPlugin;
import com.maddyhome.idea.vim.command.Command;
import com.maddyhome.idea.vim.command.CommandFlags;
import com.maddyhome.idea.vim.command.CommandState;
import com.maddyhome.idea.vim.command.MappingMode;
import com.maddyhome.idea.vim.common.TextRange;
import com.maddyhome.idea.vim.ex.CommandParser;
import com.maddyhome.idea.vim.ex.ExException;
import com.maddyhome.idea.vim.helper.UiHelper;
import com.maddyhome.idea.vim.ui.ExEntryPanel;
import org.jetbrains.annotations.NotNull;
import org.jetbrains.annotations.Nullable;

import javax.swing.*;
import java.io.*;
import java.util.EnumSet;

import static com.maddyhome.idea.vim.ex.CommandParser.RES_SAVE_VISUAL;

/**
 *
 */
public class ProcessGroup {
  public ProcessGroup() {
  }

  public String getLastCommand() {
    return lastCommand;
  }

  public void startSearchCommand(@NotNull Editor editor, DataContext context, int count, char leader) {
    if (editor.isOneLineMode()) // Don't allow searching in one line editors
    {
      return;
    }

    String initText = "";
    String label = "" + leader;

    ExEntryPanel panel = ExEntryPanel.getInstance();
    panel.activate(editor, context, label, initText, count);
  }

  public String endSearchCommand(@NotNull final Editor editor, @NotNull DataContext context) {
    ExEntryPanel panel = ExEntryPanel.getInstance();
    panel.deactivate(true);

    record(editor, panel.getText());
    return panel.getText();
  }

  public void startExCommand(@NotNull Editor editor, DataContext context, @NotNull Command cmd) {
    if (editor.isOneLineMode()) // Don't allow ex commands in one line editors
    {
      return;
    }

    String initText = getRange(editor, cmd);
    CommandState.getInstance(editor).pushState(CommandState.Mode.EX_ENTRY, CommandState.SubMode.NONE, MappingMode.CMD_LINE);
    ExEntryPanel panel = ExEntryPanel.getInstance();
    panel.activate(editor, context, ":", initText, 1);
  }

  public boolean processExKey(Editor editor, @NotNull KeyStroke stroke) {
    // This will only get called if somehow the key focus ended up in the editor while the ex entry window
    // is open. So I'll put focus back in the editor and process the key.

    ExEntryPanel panel = ExEntryPanel.getInstance();
    if (panel.isActive()) {
      UiHelper.requestFocus(panel.getEntry());
      panel.handleKey(stroke);

      return true;
    }
    else {
      CommandState.getInstance(editor).popState();
      KeyHandler.getInstance().reset(editor);
      return false;
    }
  }

  public boolean processExEntry(@NotNull final Editor editor, @NotNull final DataContext context) {
    ExEntryPanel panel = ExEntryPanel.getInstance();
    panel.deactivate(true);
    boolean res = true;
    int flags;
    try {
      CommandState.getInstance(editor).popState();
      logger.debug("processing command");
      final String text = panel.getText();
      record(editor, text);
      if (logger.isDebugEnabled()) logger.debug("swing=" + SwingUtilities.isEventDispatchThread());
      if (panel.getLabel().equals(":")) {
        flags = CommandParser.getInstance().processCommand(editor, context, text, 1);
        if (logger.isDebugEnabled()) logger.debug("flags=" + flags);
<<<<<<< HEAD
        if ((flags & RES_SAVE_VISUAL) == 0 &&
                CommandState.getInstance(editor).getMode() == CommandState.Mode.VISUAL) {
          VimPlugin.getMotion().exitVisual(editor);
=======
        if (CommandState.getInstance(editor).getMode() == CommandState.Mode.VISUAL) {
          VimPlugin.getVisualMotion().exitVisual(editor);
>>>>>>> 8a4d3f5d
        }
      }
      else {
        int pos = VimPlugin.getSearch().search(editor, text, panel.getCount(),
                                                                 panel.getLabel().equals("/")
                                                                 ? EnumSet.of(CommandFlags.FLAG_SEARCH_FWD)
                                                                 : EnumSet.of(CommandFlags.FLAG_SEARCH_REV), true);
        if (pos == -1) {
          res = false;
        }
      }
    }
    catch (ExException e) {
      VimPlugin.showMessage(e.getMessage());
      VimPlugin.indicateError();
      res = false;
    }
    catch (Exception bad) {
      ProcessGroup.logger.error(bad);
      VimPlugin.indicateError();
      res = false;
    }

    return res;
  }

  public void cancelExEntry(@NotNull final Editor editor, @NotNull final DataContext context) {
    CommandState.getInstance(editor).popState();
    KeyHandler.getInstance().reset(editor);
    ExEntryPanel panel = ExEntryPanel.getInstance();
    panel.deactivate(true);
  }

  private void record(Editor editor, @NotNull String text) {
    if (CommandState.getInstance(editor).isRecording()) {
      VimPlugin.getRegister().recordText(text);
    }
  }

  public void startFilterCommand(@NotNull Editor editor, DataContext context, @NotNull Command cmd) {
    String initText = getRange(editor, cmd) + "!";
    CommandState.getInstance(editor).pushState(CommandState.Mode.EX_ENTRY, CommandState.SubMode.NONE, MappingMode.CMD_LINE);
    ExEntryPanel panel = ExEntryPanel.getInstance();
    panel.activate(editor, context, ":", initText, 1);
  }

  @NotNull
  private String getRange(Editor editor, @NotNull Command cmd) {
    String initText = "";
    if (CommandState.getInstance(editor).getMode() == CommandState.Mode.VISUAL) {
      initText = "'<,'>";
    }
    else if (cmd.getRawCount() > 0) {
      if (cmd.getCount() == 1) {
        initText = ".";
      }
      else {
        initText = ".,.+" + (cmd.getCount() - 1);
      }
    }

    return initText;
  }

  public boolean executeFilter(@NotNull Editor editor, @NotNull TextRange range,
                               @NotNull String command) throws IOException {
    final CharSequence charsSequence = editor.getDocument().getCharsSequence();
    final int startOffset = range.getStartOffset();
    final int endOffset = range.getEndOffset();
    final String output = executeCommand(command, charsSequence.subSequence(startOffset, endOffset));
    editor.getDocument().replaceString(startOffset, endOffset, output);
    return true;
  }

  @NotNull
  public String executeCommand(@NotNull String command, @Nullable CharSequence input) throws IOException {
    if (logger.isDebugEnabled()) {
      logger.debug("command=" + command);
    }

    final Process process = Runtime.getRuntime().exec(command);

    if (input != null) {
      final BufferedWriter outputWriter = new BufferedWriter(new OutputStreamWriter(process.getOutputStream()));
      copy(new CharSequenceReader(input), outputWriter);
      outputWriter.close();
    }

    final BufferedReader inputReader = new BufferedReader(new InputStreamReader(process.getInputStream()));
    final StringWriter writer = new StringWriter();
    copy(inputReader, writer);
    writer.close();

    lastCommand = command;
    return writer.toString();
  }

  private void copy(@NotNull Reader from, @NotNull Writer to) throws IOException {
    char[] buf = new char[2048];
    int cnt;
    while ((cnt = from.read(buf)) != -1) {
      to.write(buf, 0, cnt);
    }
  }

  private String lastCommand;

  private static final Logger logger = Logger.getInstance(ProcessGroup.class.getName());
}<|MERGE_RESOLUTION|>--- conflicted
+++ resolved
@@ -118,14 +118,9 @@
       if (panel.getLabel().equals(":")) {
         flags = CommandParser.getInstance().processCommand(editor, context, text, 1);
         if (logger.isDebugEnabled()) logger.debug("flags=" + flags);
-<<<<<<< HEAD
         if ((flags & RES_SAVE_VISUAL) == 0 &&
                 CommandState.getInstance(editor).getMode() == CommandState.Mode.VISUAL) {
-          VimPlugin.getMotion().exitVisual(editor);
-=======
-        if (CommandState.getInstance(editor).getMode() == CommandState.Mode.VISUAL) {
           VimPlugin.getVisualMotion().exitVisual(editor);
->>>>>>> 8a4d3f5d
         }
       }
       else {
