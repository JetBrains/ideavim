--- conflicted
+++ resolved
@@ -356,11 +356,6 @@
       return caret.offset == lineEnd && lineEnd != lineStart && caret.offset - 1 == caret.selectionStart && caret.offset == caret.selectionEnd
     }
 
-<<<<<<< HEAD
-    // Note that the MacBook's trackpad has a small delay before mouseReleased is received, presumably to allow
-    // repositioning fingers to continue a drag operation. This can cause confusion when observing some of the effects
-    // in this handler!
-=======
     override fun mousePressed(event: EditorMouseEvent) {
       if (event.editor.isIdeaVimDisabledHere) return
 
@@ -374,7 +369,6 @@
      * - Click-hold and close editor (ctrl-w)
      * - Click-hold and switch editor (ctrl-tab)
      */
->>>>>>> cd435c5f
     override fun mouseReleased(event: EditorMouseEvent) {
       if (event.editor.isIdeaVimDisabledHere) return
 
