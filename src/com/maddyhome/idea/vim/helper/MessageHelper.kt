/*
 * IdeaVim - Vim emulator for IDEs based on the IntelliJ platform
 * Copyright (C) 2003-2021 The IdeaVim authors
 *
 * This program is free software: you can redistribute it and/or modify
 * it under the terms of the GNU General Public License as published by
 * the Free Software Foundation, either version 2 of the License, or
 * (at your option) any later version.
 *
 * This program is distributed in the hope that it will be useful,
 * but WITHOUT ANY WARRANTY; without even the implied warranty of
 * MERCHANTABILITY or FITNESS FOR A PARTICULAR PURPOSE. See the
 * GNU General Public License for more details.
 *
 * You should have received a copy of the GNU General Public License
 * along with this program. If not, see <https://www.gnu.org/licenses/>.
 */

package com.maddyhome.idea.vim.helper

import com.intellij.DynamicBundle
import org.jetbrains.annotations.NonNls
import org.jetbrains.annotations.PropertyKey

@NonNls
private const val IDEAVIM_BUNDLE = "messages.IdeaVimBundle"

<<<<<<< HEAD
object MessageHelper : AbstractBundle(IDEAVIM_BUNDLE) {

  const val BUNDLE = IDEAVIM_BUNDLE
=======
object MessageHelper : DynamicBundle(BUNDLE) {
>>>>>>> 362f8a3c

  @JvmStatic
  fun message(@PropertyKey(resourceBundle = BUNDLE) key: String, vararg params: Any) = getMessage(key, *params)

  @JvmStatic
  fun message(@PropertyKey(resourceBundle = BUNDLE) key: String) = getMessage(key)
}<|MERGE_RESOLUTION|>--- conflicted
+++ resolved
@@ -25,13 +25,9 @@
 @NonNls
 private const val IDEAVIM_BUNDLE = "messages.IdeaVimBundle"
 
-<<<<<<< HEAD
-object MessageHelper : AbstractBundle(IDEAVIM_BUNDLE) {
+object MessageHelper : DynamicBundle(IDEAVIM_BUNDLE) {
 
   const val BUNDLE = IDEAVIM_BUNDLE
-=======
-object MessageHelper : DynamicBundle(BUNDLE) {
->>>>>>> 362f8a3c
 
   @JvmStatic
   fun message(@PropertyKey(resourceBundle = BUNDLE) key: String, vararg params: Any) = getMessage(key, *params)
