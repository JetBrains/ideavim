--- conflicted
+++ resolved
@@ -348,36 +348,8 @@
     return -1;
   }
 
-<<<<<<< HEAD
+
   public static boolean inHtmlTagPosition(CharSequence chars, boolean end_tag, int pos){
-      if (chars.charAt(pos) == '>'){
-            pos--;
-      }
-
-      // find '<' before cursor
-      while(pos > 0 && !(chars.charAt(pos) == '<' || chars.charAt(pos) == '>')){
-          pos--;
-      }
-      if (chars.charAt(pos) != '<'){
-          return false; //if there are no '<' before pos OR if found new tag inside
-      }
-      pos++; //Now we at first symbol of the tag
-
-      //simple test if tag is really closing
-      if ((pos >= chars.length()) || (end_tag != (chars.charAt(pos) == '/'))){
-          return false;
-      }
-
-      // find '>' after cursor
-      while (pos < chars.length() && (chars.charAt(pos) != '>'))
-          pos++;
-
-      return (pos < chars.length()); //if really found closed bracket
-  }
-
-  private static int findTagLocation(CharSequence chars, int pos, int direction, String targetPattern, String pairPattern){
-=======
-  private static boolean inHtmlTagPosition(CharSequence chars, boolean end_tag, int pos){
     if (chars.charAt(pos) == '>'){
       pos--;
     }
@@ -409,8 +381,7 @@
     }
     return chars.charAt(prevPos) != '/';
   }
-  private static int findTagLocation(CharSequence chars, int pos, int dir, String targetPattern, String pairPattern){
->>>>>>> 363bea02
+  private static int findTagLocation(CharSequence chars, int pos, int direction, String targetPattern, String pairPattern){
     int res = -1;
     int findPos = pos;
     int tempPos = pos;
@@ -418,47 +389,27 @@
     Pattern pPair = Pattern.compile(pairPattern);
     Stack<Pattern> patternStack = new Stack();
     while (findPos >= 0 && findPos <= chars.length()) {
-<<<<<<< HEAD
       CharSequence newString = direction > 0 ? chars.subSequence(tempPos, findPos): chars.subSequence(findPos, tempPos);
       Matcher matcher = pTarget.matcher(newString);
       Matcher endMatcher = pPair.matcher(newString);
       if(endMatcher.find()){
         patternStack.push(Pattern.compile(createTagNameRegex(endMatcher.group(), direction > 0)));
-=======
-      CharSequence newString = dir > 0 ? chars.subSequence(tempPos, findPos): chars.subSequence(findPos, tempPos);
-      Matcher matcher = pTarget.matcher(newString);
-      Matcher endMatcher = pPair.matcher(newString);
-      if(endMatcher.find()){
-        patternStack.push(Pattern.compile(createTagNameRegex(endMatcher.group(), dir > 0)));
->>>>>>> 363bea02
         tempPos = findPos;
       }
       if(matcher.find()){
         if(patternStack.empty() ){
-<<<<<<< HEAD
           res = findPos - direction;
-=======
-          res = findPos;
-          res -= dir;
->>>>>>> 363bea02
           break;
         }else if(patternStack.peek().matcher(newString).find()){
           tempPos = findPos;
           patternStack.pop();
         }
       }
-<<<<<<< HEAD
       findPos += direction;
     }
     return res;
   }
 
-=======
-      findPos += dir;
-    }
-    return res;
-  }
->>>>>>> 363bea02
   @Nullable
   public static TextRange findBlockTagRange(@NotNull Editor editor, boolean isOuter) {
     CharSequence chars = editor.getDocument().getCharsSequence();
@@ -468,11 +419,7 @@
     boolean isInStartTag = inHtmlTagPosition(chars, false, pos);
     boolean isInEndTag = inHtmlTagPosition(chars, true, pos);
     if (start != end) {
-<<<<<<< HEAD
       pos = Math.min(start, end); //TODO: is it necessary?
-=======
-      pos = Math.min(start, end);
->>>>>>> 363bea02
     }
     if(isInStartTag){
       while(chars.charAt(pos) != '>'){
@@ -480,26 +427,16 @@
       }
       pos++;
     } else if(isInEndTag){
-<<<<<<< HEAD
       pos--; //TODO: while too?
-    }
-    String startPattern, endPattern;
-=======
-      pos--;
     }
     String startPattern = "";
     String endPattern = "";
->>>>>>> 363bea02
     int bend = -1;
     int bstart = -1;
     int stack = 0;
     while(bend < 0) {
       startPattern = "<[^ \t>/!](\"[^\"]*\"|'[^']*'|[^/'\">])*>";
-<<<<<<< HEAD
       endPattern = "</.*>"; //<str> where str - any string with at least one letter
-=======
-      endPattern = "</.*>";
->>>>>>> 363bea02
       int startPos = pos;
       bstart = findTagLocation(chars, startPos, -1, startPattern, endPattern);
       if (bstart == -1) {
