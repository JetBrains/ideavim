/*
 * IdeaVim - Vim emulator for IDEs based on the IntelliJ platform
 * Copyright (C) 2003-2020 The IdeaVim authors
 *
 * This program is free software: you can redistribute it and/or modify
 * it under the terms of the GNU General Public License as published by
 * the Free Software Foundation, either version 2 of the License, or
 * (at your option) any later version.
 *
 * This program is distributed in the hope that it will be useful,
 * but WITHOUT ANY WARRANTY; without even the implied warranty of
 * MERCHANTABILITY or FITNESS FOR A PARTICULAR PURPOSE. See the
 * GNU General Public License for more details.
 *
 * You should have received a copy of the GNU General Public License
 * along with this program. If not, see <https://www.gnu.org/licenses/>.
 */

package com.maddyhome.idea.vim.action.motion.scroll

import com.intellij.openapi.actionSystem.DataContext
import com.intellij.openapi.editor.Editor
import com.maddyhome.idea.vim.VimPlugin
import com.maddyhome.idea.vim.action.ComplicatedKeysAction
import com.maddyhome.idea.vim.command.Command
import com.maddyhome.idea.vim.command.CommandFlags
import com.maddyhome.idea.vim.command.CommandFlags.FLAG_CLEAR_STROKES
import com.maddyhome.idea.vim.command.CommandFlags.FLAG_IGNORE_SCROLL_JUMP
import com.maddyhome.idea.vim.handler.VimActionHandler
import com.maddyhome.idea.vim.helper.enumSetOf
import java.awt.event.KeyEvent
import java.util.*
import javax.swing.KeyStroke


class MotionScrollPageUpAction : VimActionHandler.SingleExecution() {

  override val type: Command.Type = Command.Type.OTHER_READONLY

  override val flags: EnumSet<CommandFlags> = enumSetOf(FLAG_IGNORE_SCROLL_JUMP)

  override fun execute(editor: Editor, context: DataContext, cmd: Command): Boolean {
    return VimPlugin.getMotion().scrollFullPage(editor, -cmd.count)
  }
}

class MotionScrollPageUpInsertModeAction : VimActionHandler.SingleExecution(), ComplicatedKeysAction {

  override val keyStrokesSet: Set<List<KeyStroke>> = setOf(
<<<<<<< HEAD
    listOf(KeyStroke.getKeyStroke(KeyEvent.VK_PAGE_UP, 0)),
    listOf(KeyStroke.getKeyStroke(KeyEvent.VK_UP, KeyEvent.CTRL_DOWN_MASK)),
    listOf(KeyStroke.getKeyStroke(KeyEvent.VK_KP_UP, KeyEvent.CTRL_DOWN_MASK))
=======
    listOf(KeyStroke.getKeyStroke(KeyEvent.VK_PAGE_UP, 0))
>>>>>>> e1149907
  )

  override val type: Command.Type = Command.Type.OTHER_READONLY

  override val flags: EnumSet<CommandFlags> = enumSetOf(FLAG_IGNORE_SCROLL_JUMP, FLAG_CLEAR_STROKES)

  override fun execute(editor: Editor, context: DataContext, cmd: Command): Boolean {
    return VimPlugin.getMotion().scrollFullPage(editor, -cmd.count)
  }
}<|MERGE_RESOLUTION|>--- conflicted
+++ resolved
@@ -47,13 +47,9 @@
 class MotionScrollPageUpInsertModeAction : VimActionHandler.SingleExecution(), ComplicatedKeysAction {
 
   override val keyStrokesSet: Set<List<KeyStroke>> = setOf(
-<<<<<<< HEAD
     listOf(KeyStroke.getKeyStroke(KeyEvent.VK_PAGE_UP, 0)),
     listOf(KeyStroke.getKeyStroke(KeyEvent.VK_UP, KeyEvent.CTRL_DOWN_MASK)),
     listOf(KeyStroke.getKeyStroke(KeyEvent.VK_KP_UP, KeyEvent.CTRL_DOWN_MASK))
-=======
-    listOf(KeyStroke.getKeyStroke(KeyEvent.VK_PAGE_UP, 0))
->>>>>>> e1149907
   )
 
   override val type: Command.Type = Command.Type.OTHER_READONLY
