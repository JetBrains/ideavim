--- conflicted
+++ resolved
@@ -37,11 +37,6 @@
   }
 
   private static class Handler extends ChangeEditorActionHandler {
-<<<<<<< HEAD
-    public boolean execute(@NotNull Editor editor, @NotNull DataContext context, int count, int rawCount, @Nullable Argument argument) {
-      // TODO: Add multiple carets support
-      VimPlugin.getChange().insertAfterLineEnd(editor, editor.getCaretModel().getPrimaryCaret(), context);
-=======
     public Handler() {
       super(true, CaretOrder.DECREASING_OFFSET);
     }
@@ -50,7 +45,6 @@
     public boolean execute(@NotNull Editor editor, @NotNull Caret caret, @NotNull DataContext context, int count,
                            int rawCount, @Nullable Argument argument) {
       VimPlugin.getChange().insertAfterLineEnd(editor, caret, context);
->>>>>>> ebf081e2
 
       return true;
     }
